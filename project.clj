<<<<<<< HEAD
(defproject mvxcvi/blocks-s3 "2.0.0"
=======
(defproject mvxcvi/blocks-s3 "2.0.1-SNAPSHOT"
>>>>>>> 025a46df
  :description "Content-addressable S3 block store."
  :url "https://github.com/greglook/blocks-s3"
  :license {:name "Public Domain"
            :url "http://unlicense.org/"}

  :aliases
  {"coverage" ["with-profile" "+coverage" "cloverage"]}

  :deploy-branches ["master"]
  :pedantic? :abort

  :dependencies
  [[org.clojure/clojure "1.10.1"]
   [org.clojure/tools.logging "1.0.0"]
   [mvxcvi/blocks "2.0.4"]
   ;; TODO: investigate alternate SDK options:
   ;; [software.amazon.awssdk/s3 "..."]
   ;; https://github.com/cognitect-labs/aws-api
   [com.amazonaws/aws-java-sdk-s3 "1.11.769"]]

  :managed-dependencies
  [[commons-logging "1.2"]]

  :test-selectors
  {:default (complement :integration)
   :integration :integration}

  :whidbey
  {:tag-types {'multiformats.hash.Multihash {'multi/hash 'multiformats.hash/hex}
               'blocks.data.Block {'blocks.data.Block
                                   #(array-map :id (:id %)
                                               :size (:size %)
                                               :stored-at (:stored-at %))}}}

  :profiles
  {:dev
   {:dependencies
    [[mvxcvi/blocks-tests "2.0.4"]
     [org.slf4j/slf4j-simple "1.7.30"]]}

   :repl
   {:source-paths ["dev"]
    :dependencies
    [[org.clojure/tools.namespace "1.0.0"]]
    :jvm-opts ["-Dorg.slf4j.simpleLogger.defaultLogLevel=info"]}

   :test
   {:jvm-opts ["-Dorg.slf4j.simpleLogger.defaultLogLevel=fatal"]}

   :coverage
   {:pedantic? false
    :plugins [[lein-cloverage "1.1.2"]]
    :jvm-opts ["-Dorg.slf4j.simpleLogger.defaultLogLevel=debug"]}})<|MERGE_RESOLUTION|>--- conflicted
+++ resolved
@@ -1,8 +1,4 @@
-<<<<<<< HEAD
-(defproject mvxcvi/blocks-s3 "2.0.0"
-=======
 (defproject mvxcvi/blocks-s3 "2.0.1-SNAPSHOT"
->>>>>>> 025a46df
   :description "Content-addressable S3 block store."
   :url "https://github.com/greglook/blocks-s3"
   :license {:name "Public Domain"
