<<<<<<< HEAD
(defproject mvxcvi/blocks-s3 "0.1.0"
=======
(defproject mvxcvi/blocks-s3 "0.2.0"
>>>>>>> 131cd3f6
  :description "Content-addressable S3 block store."
  :url "https://github.com/greglook/blocks-s3"
  :license {:name "Public Domain"
            :url "http://unlicense.org/"}

  :deploy-branches ["master"]

  :dependencies
  [[com.amazonaws/aws-java-sdk-s3 "1.10.45"]
   [mvxcvi/blocks "0.6.0"]
   [mvxcvi/multihash "1.1.0"]
   [org.clojure/clojure "1.7.0"]
   [org.clojure/tools.logging "0.3.1"]]

  :aliases {"doc-lit" ["marg" "--dir" "doc/marginalia"]
            "coverage" ["with-profile" "+test,+coverage" "cloverage"]
            "integration" ["with-profile" "+integration"]}

  :test-selectors {:unit (complement :integration)
                   :integration :integration}

  :codox
  {:metadata {:doc/format :markdown}
   :source-uri "https://github.com/greglook/blocks-s3/blob/master/{filepath}#L{line}"
   :doc-paths ["doc/extra"]
   :output-path "doc/api"}

  :whidbey
  {:tag-types {'multihash.core.Multihash {'data/hash 'multihash.core/base58}
               'blocks.data.Block {'blocks.data.Block (partial into {})}}}

  :profiles
  {:repl {:source-paths ["dev"]
          :dependencies [[org.clojure/tools.namespace "0.2.11"]]}
   :test {:dependencies [[commons-logging "1.2"]]
          :jvm-opts ["-Dorg.apache.commons.logging.Log=org.apache.commons.logging.impl.NoOpLog"]}
   :coverage {:plugins [[lein-cloverage "1.0.6"]]
              :dependencies [[com.fasterxml.jackson.core/jackson-databind "2.7.0"]]
              :jvm-opts ["-Dorg.apache.commons.logging.Log=org.apache.commons.logging.impl.SimpleLog"
                         "-Dorg.apache.commons.logging.simplelog.defaultlog=trace"]}
   :integration {:test-paths ["test-integration"]}})<|MERGE_RESOLUTION|>--- conflicted
+++ resolved
@@ -1,8 +1,4 @@
-<<<<<<< HEAD
-(defproject mvxcvi/blocks-s3 "0.1.0"
-=======
 (defproject mvxcvi/blocks-s3 "0.2.0"
->>>>>>> 131cd3f6
   :description "Content-addressable S3 block store."
   :url "https://github.com/greglook/blocks-s3"
   :license {:name "Public Domain"
